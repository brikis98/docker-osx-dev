--- conflicted
+++ resolved
@@ -386,19 +386,15 @@
 
 
 #
-# Inspect especific configuration about the docker-machine
+# Inspect specific configuration about the docker-machine vm
 #
 function inspect_docker_machine {
-<<<<<<< HEAD
   local result=$(docker-machine inspect --format="$*" "$DOCKER_MACHINE_NAME" 2>&1)
   if test "${result}" != "<no value>"; then
     echo ${result}
   else
     return -1
   fi
-=======
-  docker-machine inspect --format="$*" "$DOCKER_MACHINE_NAME" 2>&1
->>>>>>> 9f1b1338
 }
 
 #
@@ -408,12 +404,8 @@
   DOCKER_HOST_NAME="$DOCKER_MACHINE_NAME"
   DOCKER_HOST_USER=$(inspect_docker_machine "{{.Driver.SSHUser}}")
   DOCKER_HOST_IP=$(inspect_docker_machine "{{.Driver.IPAddress}}")
-<<<<<<< HEAD
   # Support both version 0.4.1 (and earlier) and 0.5.0 (and later)
   DOCKER_MACHINE_STORE_PATH=$(inspect_docker_machine "{{.StorePath}}" || inspect_docker_machine "{{.HostOptions.AuthOptions.StorePath}}")
-=======
-  DOCKER_MACHINE_STORE_PATH=$(inspect_docker_machine "{{.StorePath}}")
->>>>>>> 9f1b1338
   DOCKER_MACHINE_DRIVER_NAME=$(inspect_docker_machine "{{.DriverName}}")
 
   DOCKER_HOST_SSH_URL="$DOCKER_HOST_USER@$DOCKER_HOST_IP"
